package types

import (
	"crypto/sha256"
	"encoding/hex"
	"fmt"
	"math/big"
	"strings"
	"sync"
)

// mainnet
const (
	MainnetChainId       = "fxcore"
	mainnetEvmChainID    = 530
	MainnetGenesisHash   = "56629F685970FEC1E35521FC943ACE9AEB2C53448544A0560E4DD5799E1A5593"
	MainnetBlockHeightV2 = 5_713_000
	MainnetBlockHeightV3 = 8_756_000
	MainnetBlockHeightV4 = 10_477_500
	MainnetBlockHeightV5 = 11_601_700
)

// testnet
const (
	TestnetChainId        = "dhobyghaut"
	testnetEvmChainID     = 90001
	TestnetGenesisHash    = "06D0A9659E1EC5B0E57E8E2E5F1B1266094808BC9B4081E1A55011FEF4586ACE"
<<<<<<< HEAD
	TestnetBlockHeightV2  = 3418880
	TestnetBlockHeightV3  = 6578000
	TestnetBlockHeightV4  = 8088000
	TestnetBlockHeightV41 = 8376000
	TestnetBlockHeightV42 = 8481000
	TestnetBlockHeightV5  = 9773000
=======
	TestnetBlockHeightV2  = 3_418_880
	TestnetBlockHeightV3  = 6_578_000
	TestnetBlockHeightV4  = 8_088_000
	TestnetBlockHeightV41 = 8_376_000
	TestnetBlockHeightV42 = 8_481_000
	TestnetBlockHeightV5  = 9_773_000
>>>>>>> 7f8203b6
)

var (
	chainId = MainnetChainId
	once    sync.Once
)

func SetChainId(id string) {
	if id != MainnetChainId && id != TestnetChainId {
		panic("invalid chainId: " + id)
	}
	once.Do(func() {
		chainId = id
	})
}

func ChainId() string {
	return chainId
}

func EIP155ChainID() *big.Int {
	if TestnetChainId == ChainId() {
		return big.NewInt(testnetEvmChainID)
	}
	return big.NewInt(mainnetEvmChainID)
}

func ChainIdWithEIP155() string {
	if TestnetChainId == ChainId() {
		return fmt.Sprintf("%s_%d-1", TestnetChainId, testnetEvmChainID)
	}
	return fmt.Sprintf("%s_%d-1", MainnetChainId, mainnetEvmChainID)
}

// Sha256Hex calculate SHA-256 hash
func Sha256Hex(b []byte) string {
	sha := sha256.New()
	sha.Write(b)
	return strings.ToUpper(hex.EncodeToString(sha.Sum(nil)))
}<|MERGE_RESOLUTION|>--- conflicted
+++ resolved
@@ -25,21 +25,12 @@
 	TestnetChainId        = "dhobyghaut"
 	testnetEvmChainID     = 90001
 	TestnetGenesisHash    = "06D0A9659E1EC5B0E57E8E2E5F1B1266094808BC9B4081E1A55011FEF4586ACE"
-<<<<<<< HEAD
-	TestnetBlockHeightV2  = 3418880
-	TestnetBlockHeightV3  = 6578000
-	TestnetBlockHeightV4  = 8088000
-	TestnetBlockHeightV41 = 8376000
-	TestnetBlockHeightV42 = 8481000
-	TestnetBlockHeightV5  = 9773000
-=======
 	TestnetBlockHeightV2  = 3_418_880
 	TestnetBlockHeightV3  = 6_578_000
 	TestnetBlockHeightV4  = 8_088_000
 	TestnetBlockHeightV41 = 8_376_000
 	TestnetBlockHeightV42 = 8_481_000
 	TestnetBlockHeightV5  = 9_773_000
->>>>>>> 7f8203b6
 )
 
 var (
